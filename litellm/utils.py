--- conflicted
+++ resolved
@@ -1621,10 +1621,6 @@
             num_tokens += tokens_per_message
             if message.get("role", None) == "system":
                 includes_system_message = True
-<<<<<<< HEAD
-                includes_system_message = True
-=======
->>>>>>> ddb7627c
             for key, value in message.items():
                 if isinstance(value, str):
                     num_tokens += len(encoding.encode(value, disallowed_special=()))
@@ -1876,10 +1872,6 @@
         return "any"
 
 
-<<<<<<< HEAD
-
-=======
->>>>>>> ddb7627c
 def token_counter(
     model="",
     custom_tokenizer: Optional[dict] = None,
@@ -1968,10 +1960,6 @@
                     count_response_tokens=count_response_tokens,
                     tools=tools,
                     tool_choice=tool_choice,
-<<<<<<< HEAD
-                    tool_choice=tool_choice,
-=======
->>>>>>> ddb7627c
                 )
             else:
                 print_verbose(
@@ -1985,10 +1973,6 @@
                     count_response_tokens=count_response_tokens,
                     tools=tools,
                     tool_choice=tool_choice,
-<<<<<<< HEAD
-                    tool_choice=tool_choice,
-=======
->>>>>>> ddb7627c
                 )
     else:
         num_tokens = len(encoding.encode(text, disallowed_special=()))  # type: ignore
