--- conflicted
+++ resolved
@@ -428,8 +428,6 @@
     return prompt
 
 
-<<<<<<< HEAD
-=======
 def construct_format_parameters_prompt(parameters: dict):
     parameter_str = "<parameter>\n"
     for k, v in parameters.items():
@@ -815,7 +813,6 @@
     return prompt
 
 
->>>>>>> 0ca619dc
 def _load_image_from_url(image_url):
     try:
         from PIL import Image
